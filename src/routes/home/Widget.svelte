--- conflicted
+++ resolved
@@ -95,9 +95,6 @@
     #widget {
         position: absolute;
         box-sizing: border-box;
-<<<<<<< HEAD
-        /* border: 1px solid yellow; */
-=======
     }
 
     .select-border {
@@ -108,6 +105,5 @@
 
     .selected {
         border-color: var(--fg);
->>>>>>> 6122a5df
     }
 </style>