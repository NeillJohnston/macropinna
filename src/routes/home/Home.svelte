<script context="module">
    export const GRID_X = 12;
    export const GRID_Y = 12;
</script>

<script lang="ts">
	import { config } from "$lib/api";
	import { onMount } from "svelte";
<<<<<<< HEAD
	import Clock from "./widgets/Clock.svelte";
	import Todo from "./widgets/Todo.svelte";
	import Weather from "./widgets/Weather.svelte";
    import Pomodoro from "./widgets/Pomodoro.svelte";
=======
>>>>>>> 3f64b3ed
    import { Direction, joystick } from '$lib/joystick';
	import Screen from '../Screen.svelte';
	import Widget from "./Widget.svelte";


    export let goUp: () => void;
    export let goDown: () => void;

    // Enable/disable visual grid
    const grid = true;

    let index = 0;
    $: screens = $config.home.screens;

    const xRange = new Array(GRID_X);
    const yRange = new Array(GRID_Y);

    onMount(() => {
        joystick.register('home', {
            up: {
                id: 'settings',
                action: goUp
            },
            down: {
                id: 'launcher',
                action: goDown
            },
            left: {
                keep: true,
                action: () => { index = (index - 1 + screens.length) % screens.length; }
            },
            right: {
                keep: true,
                action: () => { index = (index + 1) % screens.length; }
            },
        });
    });
</script>

<Screen
    onUp={joystick.goFromCb('home', Direction.Up)}
    onDown={joystick.goFromCb('home', Direction.Down)}
    onLeft={joystick.goFromCb('home', Direction.Left)}
    onRight={joystick.goFromCb('home', Direction.Right)}
>
    <div id="page" style:left={`${100*-index}%`}>
        {#each screens as screen, screenIndex}
        <div class="screen" style:left={`${100*screenIndex}%`}>
            <!-- Debug grid -->
            {#if grid}
            <div id="grid">
                {#each yRange as _y}
                <div class="grid-row">
                    {#each xRange as _x}
                    <div class="grid-box" />
                    {/each}
                </div>
                {/each}
            </div>
            {/if}
<<<<<<< HEAD
            <!-- Widgets -->
            {#if screen.clock}
            <div class="box" style={widgetCoords(screen.clock.coords)}>
                <Clock props={screen.clock} />
            </div>
            {/if}
            {#if screen.weather}
            <div class="box" style={widgetCoords(screen.weather.coords)}>
                <Weather props={screen.weather} />
            </div>
            {/if}
            {#if screen.todo}
            <div class="box" style={widgetCoords(screen.todo.coords)}>
                <Todo />
            </div>
            {/if}
            {#if screen.pomodoro}
            <div class="box" style={widgetCoords(screen.pomodoro.coords)}>
                <Pomodoro />
            </div>
            {/if}
            {#if screen.audioVisualizer}
            <div class="box" style={widgetCoords(screen.audioVisualizer.coords)}>
                <AudioVisualizer props={screen.audioVisualizer} />
            </div>
            {/if}
            {#if screen.player}
            <div class="box" style={widgetCoords(screen.player.coords)}>
                <Player />
            </div>
            {/if}
=======
            {#each screen.widgets as { name, coords, props }}
            <Widget name={name} coords={coords} props={props} />
            {/each}
>>>>>>> 3f64b3ed
        </div>
        {/each}
    </div>
</Screen>

<style>
    #page {
        width: 100%;
        height: 100%;
        position: relative;
        transition: left cubic-bezier(0.2, 1, 0.4, 1) 0.8s;
    }

    .screen {
        width: 100%;
        height: 100%;
        position: absolute;
    }

    #grid {
        width: 100%;
        height: 100%;
        position: absolute;
        display: flex;
        flex-direction: column;
    }

    .grid-row {
        display: flex;
        flex: 1;
    }

    .grid-box {
        border: 1px solid #333;
        flex: 1;
    }
</style><|MERGE_RESOLUTION|>--- conflicted
+++ resolved
@@ -6,14 +6,7 @@
 <script lang="ts">
 	import { config } from "$lib/api";
 	import { onMount } from "svelte";
-<<<<<<< HEAD
-	import Clock from "./widgets/Clock.svelte";
-	import Todo from "./widgets/Todo.svelte";
-	import Weather from "./widgets/Weather.svelte";
-    import Pomodoro from "./widgets/Pomodoro.svelte";
-=======
->>>>>>> 3f64b3ed
-    import { Direction, joystick } from '$lib/joystick';
+  import { Direction, joystick } from '$lib/joystick';
 	import Screen from '../Screen.svelte';
 	import Widget from "./Widget.svelte";
 
@@ -73,43 +66,9 @@
                 {/each}
             </div>
             {/if}
-<<<<<<< HEAD
-            <!-- Widgets -->
-            {#if screen.clock}
-            <div class="box" style={widgetCoords(screen.clock.coords)}>
-                <Clock props={screen.clock} />
-            </div>
-            {/if}
-            {#if screen.weather}
-            <div class="box" style={widgetCoords(screen.weather.coords)}>
-                <Weather props={screen.weather} />
-            </div>
-            {/if}
-            {#if screen.todo}
-            <div class="box" style={widgetCoords(screen.todo.coords)}>
-                <Todo />
-            </div>
-            {/if}
-            {#if screen.pomodoro}
-            <div class="box" style={widgetCoords(screen.pomodoro.coords)}>
-                <Pomodoro />
-            </div>
-            {/if}
-            {#if screen.audioVisualizer}
-            <div class="box" style={widgetCoords(screen.audioVisualizer.coords)}>
-                <AudioVisualizer props={screen.audioVisualizer} />
-            </div>
-            {/if}
-            {#if screen.player}
-            <div class="box" style={widgetCoords(screen.player.coords)}>
-                <Player />
-            </div>
-            {/if}
-=======
             {#each screen.widgets as { name, coords, props }}
             <Widget name={name} coords={coords} props={props} />
             {/each}
->>>>>>> 3f64b3ed
         </div>
         {/each}
     </div>
